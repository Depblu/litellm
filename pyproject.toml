[tool.poetry]
name = "litellm"
<<<<<<< HEAD
version = "1.27.12.dev1"
=======
version = "1.27.12"
>>>>>>> 89af1fbe
description = "Library to easily interface with LLM API providers"
authors = ["BerriAI"]
license = "MIT"
readme = "README.md"

[tool.poetry.urls]
homepage = "https://litellm.ai"
repository = "https://github.com/BerriAI/litellm"
documentation = "https://docs.litellm.ai"

[tool.poetry.dependencies]
python = ">=3.8.1,<4.0, !=3.9.7"
openai = ">=1.0.0"
python-dotenv = ">=0.2.0"
tiktoken = ">=0.4.0"
importlib-metadata = ">=6.8.0"
tokenizers = "*"
click = "*"
jinja2 = "^3.1.2"
aiohttp = "*"
requests = "^2.31.0"

uvicorn = {version = "^0.22.0", optional = true}
gunicorn = {version = "^21.2.0", optional = true}
fastapi = {version = "^0.104.1", optional = true}
backoff = {version = "*", optional = true}
pyyaml = {version = "^6.0.1", optional = true}
rq = {version = "*", optional = true}
orjson = {version = "^3.9.7", optional = true}
apscheduler = {version = "^3.10.4", optional = true}
streamlit = {version = "^1.29.0", optional = true}
fastapi-sso = { version = "^0.10.0", optional = true }
PyJWT = { version = "^2.8.0", optional = true }
python-multipart = { version = "^0.0.6", optional = true }

[tool.poetry.extras]
proxy = [
    "gunicorn",
    "uvicorn",
    "fastapi",
    "backoff",
    "pyyaml",
    "rq",
    "orjson",
    "apscheduler",
    "fastapi-sso",
    "PyJWT",
    "python-multipart"
]

extra_proxy = [
    "prisma",
    "azure-identity",
    "azure-keyvault-secrets",
    "google-cloud-kms",
    "streamlit",
    "resend"
]


[tool.poetry.scripts]
litellm = 'litellm:run_server'

[tool.poetry.group.dev.dependencies]
flake8 = "^6.1.0"
black = "^23.12.0"
pytest = "^7.4.3"

[build-system]
requires = ["poetry-core", "wheel"]
build-backend = "poetry.core.masonry.api"

[tool.commitizen]
<<<<<<< HEAD
version = "1.27.12.dev1"
=======
version = "1.27.12"
>>>>>>> 89af1fbe
version_files = [
    "pyproject.toml:^version"
]
<|MERGE_RESOLUTION|>--- conflicted
+++ resolved
@@ -1,10 +1,6 @@
 [tool.poetry]
 name = "litellm"
-<<<<<<< HEAD
-version = "1.27.12.dev1"
-=======
 version = "1.27.12"
->>>>>>> 89af1fbe
 description = "Library to easily interface with LLM API providers"
 authors = ["BerriAI"]
 license = "MIT"
@@ -78,11 +74,7 @@
 build-backend = "poetry.core.masonry.api"
 
 [tool.commitizen]
-<<<<<<< HEAD
-version = "1.27.12.dev1"
-=======
 version = "1.27.12"
->>>>>>> 89af1fbe
 version_files = [
     "pyproject.toml:^version"
 ]
