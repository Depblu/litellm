--- conflicted
+++ resolved
@@ -1405,11 +1405,6 @@
                 return anthropic_pt(messages=messages)
         elif "mistral." in model:
             return mistral_instruct_pt(messages=messages)
-<<<<<<< HEAD
-    elif custom_llm_provider == "clarifai":
-        if "claude" in model:
-            return anthropic_pt(messages=messages)
-=======
         elif "llama2" in model and "chat" in model:
             return llama_2_chat_pt(messages=messages)
         elif "llama3" in model and "instruct" in model:
@@ -1417,7 +1412,11 @@
                 model="meta-llama/Meta-Llama-3-8B-Instruct",
                 messages=messages,
             )
->>>>>>> 00d1440d
+
+    elif custom_llm_provider == "clarifai":
+        if "claude" in model:
+            return anthropic_pt(messages=messages)
+        
     elif custom_llm_provider == "perplexity":
         for message in messages:
             message.pop("name", None)
