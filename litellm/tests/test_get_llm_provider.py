--- conflicted
+++ resolved
@@ -25,8 +25,6 @@
 # test_get_llm_provider()
 
 
-<<<<<<< HEAD
-=======
 def test_get_llm_provider_fireworks():  # tests finetuned fireworks models - https://github.com/BerriAI/litellm/issues/4923
     model, custom_llm_provider, _, _ = litellm.get_llm_provider(
         model="fireworks_ai/accounts/my-test-1234"
@@ -41,7 +39,6 @@
     assert response == "openai"
 
 
->>>>>>> 3e84014a
 def test_get_llm_provider_gpt_instruct():
     _, response, _, _ = litellm.get_llm_provider(model="gpt-3.5-turbo-instruct-0914")
 
