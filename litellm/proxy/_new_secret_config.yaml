--- conflicted
+++ resolved
@@ -2,17 +2,5 @@
   - model_name: azure-chatgpt
     litellm_params:
       model: azure/chatgpt-v-2
-<<<<<<< HEAD
       api_key: os.environ/AZURE_API_KEY
-      api_base: os.environ/AZURE_API_BASE
-=======
-      azure_ad_token: ""
-      api_base: os.environ/AZURE_API_BASE
-
-  - model_name: good-openai-model
-    litellm_params:
-      model: gpt-3.5-turbo
-
-litellm_settings:
-  fallbacks: [{"bad-azure-model": ["good-openai-model"]}]
->>>>>>> 3053f52c
+      api_base: os.environ/AZURE_API_BASE